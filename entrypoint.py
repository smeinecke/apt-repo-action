import os
import sys
import logging
import gnupg
import git
import glob
import shutil
import re
import json
from debian.debfile import DebFile
from key import detectPublicKey, importPrivateKey

debug = os.environ.get('INPUT_DEBUG', False)

if debug:
    logging.basicConfig(format='%(levelname)s: %(message)s', level=logging.DEBUG)
else:
    logging.basicConfig(format='%(levelname)s: %(message)s', level=logging.INFO)

if __name__ == '__main__':
    logging.info('-- Parsing input --')

    github_token = os.environ.get('INPUT_GITHUB_TOKEN')
    supported_arch = os.environ.get('INPUT_REPO_SUPPORTED_ARCH')
    supported_version = os.environ.get('INPUT_REPO_SUPPORTED_VERSION')
    deb_file_path = os.environ.get('INPUT_FILE')
    deb_file_target_version = os.environ.get('INPUT_FILE_TARGET_VERSION')
    github_repo = os.environ.get('GITHUB_REPOSITORY')

    gh_branch = os.environ.get('INPUT_PAGE_BRANCH', 'gh-pages')
    apt_folder = os.environ.get('INPUT_REPO_FOLDER', 'repo')

    if None in (github_token, supported_arch, supported_version, deb_file_path):
        logging.error('Required key is missing')
        sys.exit(1)

    supported_arch_list = supported_arch.strip().split('\n')
    supported_version_list = supported_version.strip().split('\n')
    deb_file_path = [s.strip('" ') for s in deb_file_path.strip().split('\n')]
    deb_file_version = deb_file_target_version.strip()

    logging.debug(supported_arch_list)
    logging.debug(supported_version_list)
    logging.debug(deb_file_path)
    logging.debug(deb_file_version)

    if deb_file_version not in supported_version_list:
        logging.error('File version target is not listed in repo supported version list')
        sys.exit(1)

    key_public = os.environ.get('INPUT_PUBLIC_KEY')
    key_private = os.environ.get('INPUT_PRIVATE_KEY')
    key_passphrase = os.environ.get('INPUT_KEY_PASSPHRASE')

    logging.debug(github_token)
    logging.debug(supported_arch_list)
    logging.debug(supported_version_list)

    logging.info('-- Done parsing input --')

    # Clone repo

    logging.info('-- Cloning current Github page --')

    github_user = github_repo.split('/')[0]
    github_slug = github_repo.split('/')[1]
    
    git_working_folder = github_slug + "-" + gh_branch

    if os.path.exists(git_working_folder):
        shutil.rmtree(git_working_folder)

    logging.debug("cwd : {}".format(os.getcwd()))
    logging.debug(os.listdir())
        
    git_repo = git.Repo.clone_from(
        'https://x-access-token:{}@github.com/{}.git'.format(github_token, github_repo),
        git_working_folder,
    )

    git_refs = git_repo.remotes.origin.refs
    git_refs_name = list(map(lambda x: str(x).split('/')[-1], git_refs))

    logging.debug(git_refs_name)

    if gh_branch not in git_refs_name:
        git_repo.git.checkout(b=gh_branch)
    else:
        git_repo.git.checkout(gh_branch)

    # Generate metadata
    logging.debug("cwd : {}".format(os.getcwd()))
    logging.debug(os.listdir())

<<<<<<< HEAD
    deb_file_handle = DebFile(filename=deb_file_path[0])
=======
    deb_file_handle = DebFile(filename=glob.glob(deb_file_path)[0])
>>>>>>> ff037894
    deb_file_control = deb_file_handle.debcontrol()

    current_metadata = {
        'format_version': 1,
        'sw_version': deb_file_control['Version'],
        'sw_architecture': deb_file_control['Architecture'],
        'linux_version': deb_file_version
    }

    current_metadata_str = json.dumps(current_metadata)
    logging.debug('Metadata {}'.format(current_metadata_str))

    # Get metadata
    all_commit = git_repo.iter_commits(gh_branch)
    all_apt_action_commit = list(filter(lambda x: (x.message[:12] == '[apt-action]'), all_commit))
    apt_action_metadata_str = list(
        map(
            lambda x: re.findall('apt-action-metadata({.+})$', x.message),
            all_apt_action_commit,
        )
    )
    apt_action_valid_metadata_str = list(filter(lambda x: len(x) > 0, apt_action_metadata_str))
    apt_action_metadata = list(map(lambda x: json.loads(x[0]), apt_action_valid_metadata_str))

    logging.debug(all_apt_action_commit)
    logging.debug(apt_action_valid_metadata_str)

    for check_metadata in apt_action_metadata:
        if (check_metadata == current_metadata):
            logging.info('This version of this package has already been added to the repo, skipping it')
            sys.exit(0)

    logging.info('-- Done cloning current Github page --')

    # Prepare key

    logging.info('-- Importing key --')

    key_file = os.path.join(git_working_folder, 'public.key')
    gpg = gnupg.GPG()

    detectPublicKey(gpg, key_file, key_public)
    private_key_id = importPrivateKey(gpg, key_private)

    logging.info('-- Done importing key --')

    # Prepare repo

    logging.info('-- Preparing repo directory --')

    apt_dir = os.path.join(git_working_folder, apt_folder)
    apt_conf_dir = os.path.join(apt_dir, 'conf')

    if not os.path.isdir(apt_dir):
        logging.info('Existing repo not detected, creating new repo')
        os.mkdir(apt_dir)
        os.mkdir(apt_conf_dir)

    logging.debug('Creating repo config')

    with open(os.path.join(apt_conf_dir, 'distributions'), 'w') as distributions_file:
        for codename in supported_version_list:
            distributions_file.write('Description: {}\n'.format(github_repo))
            distributions_file.write('Codename: {}\n'.format(codename))
            distributions_file.write('Architectures: {}\n'.format(' '.join(supported_arch_list)))
            distributions_file.write('Components: main\n')
            distributions_file.write('SignWith: {}\n'.format(private_key_id))
            distributions_file.write('\n\n')

    logging.info('-- Done preparing repo directory --')

    # Fill repo

    logging.info('-- Adding package(s) to repo --')

<<<<<<< HEAD
    for deb_file in deb_file_path:
        logging.info('Adding {}'.format(deb_file))
        os.system(
            'reprepro -b {} --export=silent-never includedeb {} {}'.format(
                apt_dir,
                deb_file_version,
                deb_file,
            )
        )
=======
    logging.info('Adding {}'.format(deb_file_path))
    reprepro_includedeb_cmd = 'reprepro -b {} --export=silent-never includedeb {} {}'.format(
        apt_dir,
        deb_file_version,
        deb_file_path,
    )
    reprepro_includedeb_exit = os.WEXITSTATUS(os.system(reprepro_includedeb_cmd))
    if (reprepro_includedeb_exit != 0):
        logging.error('Command {} failed with {}'.format(reprepro_includedeb_cmd, reprepro_includedeb_exit))
        sys.exit(reprepro_includedeb_exit)
>>>>>>> ff037894

    logging.debug('Signing to unlock key on gpg agent')
    gpg.sign('test', keyid=private_key_id, passphrase=key_passphrase)

    logging.debug('Export and sign repo')
    reprepro_export_cmd = 'reprepro -b {} export'.format(apt_dir)
    reprepro_export_exit = os.WEXITSTATUS(os.system(reprepro_export_cmd))
    if (reprepro_export_exit != 0):
        logging.error('Command {} failed with {}'.format(reprepro_export_cmd, reprepro_export_exit))
        sys.exit(reprepro_export_exit)

    logging.info('-- Done adding package to repo --')

    # Commiting and push changes

    logging.info('-- Saving changes --')

    git_repo.config_writer().set_value(
        'user', 'email', '{}@users.noreply.github.com'.format(github_user)
    )

    git_repo.git.add('*')
    git_repo.index.commit(
        '[apt-action] Update apt repo\n\n\napt-action-metadata{}'.format(current_metadata_str)
    )
    git_repo.git.push('--set-upstream', 'origin', gh_branch)

    logging.info('-- Done saving changes --')<|MERGE_RESOLUTION|>--- conflicted
+++ resolved
@@ -7,6 +7,7 @@
 import shutil
 import re
 import json
+import subprocess
 from debian.debfile import DebFile
 from key import detectPublicKey, importPrivateKey
 
@@ -36,7 +37,13 @@
 
     supported_arch_list = supported_arch.strip().split('\n')
     supported_version_list = supported_version.strip().split('\n')
-    deb_file_path = [s.strip('" ') for s in deb_file_path.strip().split('\n')]
+    deb_files = set()
+    for line in deb_file_path.strip().split('\n'):
+        for s in glob.glob(line.strip('" ')):
+            deb_files.add(s)
+
+
+    deb_file_path = list(deb_files)
     deb_file_version = deb_file_target_version.strip()
 
     logging.debug(supported_arch_list)
@@ -64,7 +71,7 @@
 
     github_user = github_repo.split('/')[0]
     github_slug = github_repo.split('/')[1]
-    
+
     git_working_folder = github_slug + "-" + gh_branch
 
     if os.path.exists(git_working_folder):
@@ -72,7 +79,7 @@
 
     logging.debug("cwd : {}".format(os.getcwd()))
     logging.debug(os.listdir())
-        
+
     git_repo = git.Repo.clone_from(
         'https://x-access-token:{}@github.com/{}.git'.format(github_token, github_repo),
         git_working_folder,
@@ -92,11 +99,7 @@
     logging.debug("cwd : {}".format(os.getcwd()))
     logging.debug(os.listdir())
 
-<<<<<<< HEAD
     deb_file_handle = DebFile(filename=deb_file_path[0])
-=======
-    deb_file_handle = DebFile(filename=glob.glob(deb_file_path)[0])
->>>>>>> ff037894
     deb_file_control = deb_file_handle.debcontrol()
 
     current_metadata = {
@@ -172,38 +175,15 @@
 
     logging.info('-- Adding package(s) to repo --')
 
-<<<<<<< HEAD
     for deb_file in deb_file_path:
         logging.info('Adding {}'.format(deb_file))
-        os.system(
-            'reprepro -b {} --export=silent-never includedeb {} {}'.format(
-                apt_dir,
-                deb_file_version,
-                deb_file,
-            )
-        )
-=======
-    logging.info('Adding {}'.format(deb_file_path))
-    reprepro_includedeb_cmd = 'reprepro -b {} --export=silent-never includedeb {} {}'.format(
-        apt_dir,
-        deb_file_version,
-        deb_file_path,
-    )
-    reprepro_includedeb_exit = os.WEXITSTATUS(os.system(reprepro_includedeb_cmd))
-    if (reprepro_includedeb_exit != 0):
-        logging.error('Command {} failed with {}'.format(reprepro_includedeb_cmd, reprepro_includedeb_exit))
-        sys.exit(reprepro_includedeb_exit)
->>>>>>> ff037894
+        subprocess.run(['reprepro','-b', apt_dir, '--export=silent-never', 'includedeb', deb_file_version, deb_file], check=True)
 
     logging.debug('Signing to unlock key on gpg agent')
     gpg.sign('test', keyid=private_key_id, passphrase=key_passphrase)
 
     logging.debug('Export and sign repo')
-    reprepro_export_cmd = 'reprepro -b {} export'.format(apt_dir)
-    reprepro_export_exit = os.WEXITSTATUS(os.system(reprepro_export_cmd))
-    if (reprepro_export_exit != 0):
-        logging.error('Command {} failed with {}'.format(reprepro_export_cmd, reprepro_export_exit))
-        sys.exit(reprepro_export_exit)
+    subprocess.run(['reprepro', '-b', apt_dir, 'export'], check=True)
 
     logging.info('-- Done adding package to repo --')
 
